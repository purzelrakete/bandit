// Copyright 2013 SoundCloud, Rany Keddo. All rights reserved. Use of this
// source code is governed by a license that can be found in the LICENSE file.

package bandit

import (
	"bufio"
	"fmt"
	"io"
	"strconv"
	"strings"
)

// SnapshotMapper returns a hadoop streaming mapper function. Emits (arm,
// reward) tuples onto the given writer, for the specified experiment only.
<<<<<<< HEAD
func SnapshotMapper(experimentName string, r io.Reader, w io.Writer) func() {
	stats := []Stats{
		newSumRewards(experimentName),
		newCountSelects(experimentName),
	}

=======
func SnapshotMapper(e *Experiment, s []Stats, r io.Reader, w io.Writer) func() {
>>>>>>> 7d68eb90
	return func() {
		scanner := bufio.NewScanner(r)
		for scanner.Scan() {
			line := scanner.Text()
			for _, stat := range s {
				if key, value, ok := stat.mapLine(line); ok {
					fmt.Fprintf(w, "%s %s\n", key, value)
				}
			}
		}
	}
}

// SnapshotReducer returns a hadoop streaming reducer function. Emits one
// SnapshotLine for the specificed experiment.
<<<<<<< HEAD
func SnapshotReducer(experimentName string, r io.Reader, w io.Writer) func() {
	stats := []Stats{
		newSumRewards(experimentName),
		newCountSelects(experimentName),
	}

=======
func SnapshotReducer(e *Experiment, s []Stats, r io.Reader, w io.Writer) func() {
>>>>>>> 7d68eb90
	return func() {
		scanner := bufio.NewScanner(r)
		for scanner.Scan() {
			line := scanner.Text()
			for _, stat := range s {
				stat.reduceLine(line)
			}
		}

		for _, stat := range s {
			if values, ok := stat.result(); ok {
				for key, value := range values {
					fmt.Fprintf(w, "%s %d %f\n", stat.getPrefix(), key+1, value)
				}
			}
		}
	}
}

// SnapshotCollect
func SnapshotCollect(e *Experiment, s []Stats, r io.Reader, w io.Writer) func() {
	return func() {
		scanner := bufio.NewScanner(r)
		for scanner.Scan() {
			line := scanner.Text()
			for _, stat := range s {
				stat.collect(line)
			}
		}

		for _, stat := range s {
			if values, ok := stat.result(); ok {
				fmt.Fprintf(w, "%s %d", stat.getPrefix(), len(values))
				for key, value := range values {
					fmt.Fprintf(w, " %d:%f", key, value)
				}
				fmt.Fprintf(w, "\n")
			}
		}
	}
}

// SnapshotLine returns a snapshot log line
func SnapshotLine(c Counters) string {
	var values []string
	for _, reward := range c.values {
		values = append(values, fmt.Sprintf("%f", float64(reward)))
	}

	return strings.Join([]string{
		fmt.Sprintf("%d", c.arms),
		strings.Join(values, " "),
	}, " ")
}

// ParseSnapshot reads in a snapshot file. Snapshot files contain a single
// line experiment snapshot, for example:
//
// 2 0.1 0.5
//
// Tokens are separated by whitespace. The given example encodes an experiment
// with two variants. First is the number of variants. This is followed by
// rewards (mean reward for each arm).
func ParseSnapshot(s io.Reader) (Counters, error) {
	lines := 0
	var line string
	for scanner := bufio.NewScanner(s); scanner.Scan(); lines++ {
		if lines > 1 {
			return Counters{}, fmt.Errorf("> 1 line in snapshot")
		}

		line = scanner.Text()
	}

	fields := strings.Fields(line)
	arms, err := strconv.ParseInt(fields[0], 10, 16)
	if err != nil {
		return Counters{}, fmt.Errorf("arms not an int: %s", err.Error())
	}

	if int(arms) != len(fields)-1 {
		return Counters{}, fmt.Errorf("more fields than arms")
	}

	var rewards []float64
	for _, str := range fields[1:] {
		reward, err := strconv.ParseFloat(str, 64)
		if err != nil {
			return Counters{}, fmt.Errorf("rewards malformed: %s", err.Error())
		}

		rewards = append(rewards, reward)
	}

	c := NewCounters(int(arms))
	c.values = rewards

	return c, nil
}

// GetSnapshot returns Counters given a snapshot filename.
func GetSnapshot(o Opener) (Counters, error) {
	reader, err := o.Open()
	if err != nil {
		return Counters{}, fmt.Errorf("could not open: %s", err.Error())
	}

	counters, err := ParseSnapshot(reader)
	if err != nil {
		return Counters{}, fmt.Errorf("could not parse snapshot: %s", err.Error())
	}

	return counters, nil
}<|MERGE_RESOLUTION|>--- conflicted
+++ resolved
@@ -13,16 +13,7 @@
 
 // SnapshotMapper returns a hadoop streaming mapper function. Emits (arm,
 // reward) tuples onto the given writer, for the specified experiment only.
-<<<<<<< HEAD
-func SnapshotMapper(experimentName string, r io.Reader, w io.Writer) func() {
-	stats := []Stats{
-		newSumRewards(experimentName),
-		newCountSelects(experimentName),
-	}
-
-=======
-func SnapshotMapper(e *Experiment, s []Stats, r io.Reader, w io.Writer) func() {
->>>>>>> 7d68eb90
+func SnapshotMapper(experimentName string, s []Stats, r io.Reader, w io.Writer) func() {
 	return func() {
 		scanner := bufio.NewScanner(r)
 		for scanner.Scan() {
@@ -38,16 +29,7 @@
 
 // SnapshotReducer returns a hadoop streaming reducer function. Emits one
 // SnapshotLine for the specificed experiment.
-<<<<<<< HEAD
-func SnapshotReducer(experimentName string, r io.Reader, w io.Writer) func() {
-	stats := []Stats{
-		newSumRewards(experimentName),
-		newCountSelects(experimentName),
-	}
-
-=======
-func SnapshotReducer(e *Experiment, s []Stats, r io.Reader, w io.Writer) func() {
->>>>>>> 7d68eb90
+func SnapshotReducer(experimentName string, s []Stats, r io.Reader, w io.Writer) func() {
 	return func() {
 		scanner := bufio.NewScanner(r)
 		for scanner.Scan() {
