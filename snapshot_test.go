--- conflicted
+++ resolved
@@ -17,28 +17,14 @@
 		"1379069258 BanditReward plants-20121111:1 1.0",
 	}
 
-<<<<<<< HEAD
-	r, w := strings.NewReader(strings.Join(log, "\n")), new(bytes.Buffer)
-	mapper := SnapshotMapper("shape-20130822", r, w)
-=======
-	es, err := NewExperiments(NewFileOpener("experiments.tsv"))
-	if err != nil {
-		t.Fatalf("while reading campaign fixture: %s", err.Error())
-	}
-
-	c, ok := (*es)["shape-20130822"]
-	if !ok {
-		t.Fatalf("could not find shapes campaign.")
-	}
-
 	stats := []Stats{
-		NewCountSelects(c),
-		NewSumRewards(c),
+		NewCountSelects("shape-20130822"),
+		NewSumRewards("shape-20130822"),
 	}
 
 	r, w := strings.NewReader(strings.Join(log, "\n")), new(bytes.Buffer)
-	mapper := SnapshotMapper(c, stats, r, w)
->>>>>>> 7d68eb90
+	mapper := SnapshotMapper("shape-20130822", stats, r, w)
+
 	mapper()
 	mapped := w.String()
 
@@ -66,28 +52,14 @@
 		"",
 	}
 
-<<<<<<< HEAD
-	r, w := strings.NewReader(strings.Join(log, "\n")), new(bytes.Buffer)
-	reducer := SnapshotReducer("shape-20130822", r, w)
-=======
-	es, err := NewExperiments(NewFileOpener("experiments.tsv"))
-	if err != nil {
-		t.Fatalf("while reading campaign fixture: %s", err.Error())
-	}
-
-	c, ok := (*es)["shape-20130822"]
-	if !ok {
-		t.Fatalf("could not find shapes campaign.")
-	}
-
 	stats := []Stats{
-		NewSumRewards(c),
-		NewCountSelects(c),
+		NewSumRewards("shape-20130822"),
+		NewCountSelects("shape-20130822"),
 	}
 
 	r, w := strings.NewReader(strings.Join(log, "\n")), new(bytes.Buffer)
-	reducer := SnapshotReducer(c, stats, r, w)
->>>>>>> 7d68eb90
+	reducer := SnapshotReducer("shape-20130822", stats, r, w)
+
 	reducer()
 	reduced := strings.TrimRight(w.String(), "\n ")
 
@@ -113,37 +85,21 @@
 		"1379069258 BanditReward plants-20121111:1 1.0",
 	}
 
-<<<<<<< HEAD
-	r, w := strings.NewReader(strings.Join(log, "\n")), new(bytes.Buffer)
-	mapper := SnapshotMapper("shape-20130822", r, w)
-=======
-	es, err := NewExperiments(NewFileOpener("experiments.tsv"))
-	if err != nil {
-		t.Fatalf("while reading campaign fixture: %s", err.Error())
-	}
-
-	c, ok := (*es)["shape-20130822"]
-	if !ok {
-		t.Fatalf("could not find shapes campaign.")
-	}
-
 	stats := []Stats{
-		NewSumRewards(c),
-		NewCountSelects(c),
+		NewSumRewards("shape-20130822"),
+		NewCountSelects("shape-20130822"),
 	}
 
 	r, w := strings.NewReader(strings.Join(log, "\n")), new(bytes.Buffer)
-	mapper := SnapshotMapper(c, stats, r, w)
->>>>>>> 7d68eb90
+	mapper := SnapshotMapper("shape-20130822", stats, r, w)
+
 	mapper()
 	mapped := w.String()
 
 	r, w = strings.NewReader(mapped), new(bytes.Buffer)
-<<<<<<< HEAD
-	reducer := SnapshotReducer("shape-20130822", r, w)
-=======
-	reducer := SnapshotReducer(c, stats, r, w)
->>>>>>> 7d68eb90
+
+	reducer := SnapshotReducer("shape-20130822", stats, r, w)
+
 	reducer()
 	reduced := strings.TrimRight(w.String(), "\n ")
 
@@ -176,8 +132,8 @@
 	}
 
 	stats := []Stats{
-		NewSumRewards(c),
-		NewCountSelects(c),
+		NewSumRewards("shape-20130822"),
+		NewCountSelects("shape-20130822"),
 	}
 
 	r, w := strings.NewReader(strings.Join(log, "\n")), new(bytes.Buffer)
