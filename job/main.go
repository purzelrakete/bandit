package main

import (
	"flag"
	"github.com/purzelrakete/bandit"
	"log"
	"os"
)

var (
	jobExperimentName = flag.String("experiment-name", "default", "name of experiment")
	jobKind           = flag.String("kind", "", "kind ∈ {map,reduce,poll}")
	jobLogfile        = flag.String("log-file", "bandit-log.txt", "log file to read")
	jobLogPoll        = flag.Duration("log-poll", 1e13, "produce snapshots with this fq")
)

func init() {
	flag.Parse()
}

func main() {
<<<<<<< HEAD
	switch *jobKind {
	case "map":
		bandit.SnapshotMapper(*jobExperimentName, os.Stdin, os.Stdout)()
	case "reduce":
		bandit.SnapshotReducer(*jobExperimentName, os.Stdin, os.Stdout)()
	case "poll":
		if err := simple(*jobExperimentName, *jobLogfile, *jobExperimentName+".dsv", *jobLogPoll); err != nil {
=======
	o := bandit.NewFileOpener(*jobExperiments)
	e, err := bandit.NewExperiment(o, *jobExperimentName)
	if err != nil {
		log.Fatalf("could parse experiment: %s", err.Error())
	}

	stats := []bandit.Stats{
		bandit.NewSumRewards(e),
		bandit.NewCountSelects(e),
	}

	switch *jobKind {
	case "map":
		bandit.SnapshotMapper(e, stats, os.Stdin, os.Stdout)()
	case "reduce":
		bandit.SnapshotReducer(e, stats, os.Stdin, os.Stdout)()
	case "collect":
		bandit.SnapshotCollect(e, stats, os.Stdin, os.Stdout)()
	case "poll":
		if err := simple(e, stats, *jobLogfile, *jobExperimentName+".dsv", *jobLogPoll); err != nil {
>>>>>>> 7d68eb90
			log.Fatalf("could not start polling job: %s", err.Error())
		}
	case "":
		log.Fatalf("please provide a job kind ∈ {map,reduce,poll}")
	default:
		log.Fatalf("unkown job kind: %s", *jobKind)
	}
}<|MERGE_RESOLUTION|>--- conflicted
+++ resolved
@@ -18,37 +18,21 @@
 	flag.Parse()
 }
 
+stats := []bandit.Stats{
+		bandit.NewSumRewards(e),
+		bandit.NewCountSelects(e),
+}
+
 func main() {
-<<<<<<< HEAD
 	switch *jobKind {
 	case "map":
-		bandit.SnapshotMapper(*jobExperimentName, os.Stdin, os.Stdout)()
+		bandit.SnapshotMapper(*jobExperimentName, stats, os.Stdin, os.Stdout)()
 	case "reduce":
-		bandit.SnapshotReducer(*jobExperimentName, os.Stdin, os.Stdout)()
-	case "poll":
-		if err := simple(*jobExperimentName, *jobLogfile, *jobExperimentName+".dsv", *jobLogPoll); err != nil {
-=======
-	o := bandit.NewFileOpener(*jobExperiments)
-	e, err := bandit.NewExperiment(o, *jobExperimentName)
-	if err != nil {
-		log.Fatalf("could parse experiment: %s", err.Error())
-	}
-
-	stats := []bandit.Stats{
-		bandit.NewSumRewards(e),
-		bandit.NewCountSelects(e),
-	}
-
-	switch *jobKind {
-	case "map":
-		bandit.SnapshotMapper(e, stats, os.Stdin, os.Stdout)()
-	case "reduce":
-		bandit.SnapshotReducer(e, stats, os.Stdin, os.Stdout)()
+		bandit.SnapshotReducer(*jobExperimentName, stats, os.Stdin, os.Stdout)()
 	case "collect":
-		bandit.SnapshotCollect(e, stats, os.Stdin, os.Stdout)()
+		bandit.SnapshotCollect(*jobExperimentName, stats, os.Stdin, os.Stdout)()
 	case "poll":
 		if err := simple(e, stats, *jobLogfile, *jobExperimentName+".dsv", *jobLogPoll); err != nil {
->>>>>>> 7d68eb90
 			log.Fatalf("could not start polling job: %s", err.Error())
 		}
 	case "":
