package bandit

import (
	"fmt"
	"log"
	"strconv"
	"strings"
)

// Stats aggregates statistics from line based input
type Stats interface {
	mapLine(string) (string, string, bool) // line -> (key, value, matches)
	reduceLine(string)
	result() (map[int]float64, bool)
	collect(string)
	getPrefix() string
}

type countSelects struct {
	selects    map[int]float64
	prefix     string
	experimentName string
}

<<<<<<< HEAD
func newCountSelects(name string) Stats {
=======
func NewCountSelects(e *Experiment) Stats {
>>>>>>> 7d68eb90
	return &countSelects{
		prefix:         "BanditSelection",
		experimentName: name,
		selects:        make(map[int]float64),
	}
}

func (c *countSelects) getPrefix() string {
	return c.prefix
}

// Mapper to count selects from a log file
func (c *countSelects) mapLine(line string) (string, string, bool) {
	selection := banditSelection + " " + c.experimentName
	selectionLen := 3
	if strings.Index(line, selection) >= 0 {
		fields := strings.Fields(line)
		if len(fields) != selectionLen {
			log.Fatalf("line does not have %d fields: '%s'", selectionLen, line)
		}

		splittedString := strings.Split(fields[2],":")
		variant, err := strconv.ParseInt(splittedString[1], 10, 0)
		if err != nil {
			log.Fatalf("invalid variant in line '%s': %s", line, err.Error())
		}

		return fmt.Sprintf("%s_%d", c.prefix, variant), "1", true
	}
	return "", "", false
}

// Reducer to sum the selects per arm
func (c *countSelects) reduceLine(line string) {
	if strings.Index(line, c.prefix) >= 0 {
		preparedString := strings.Replace(line, "_", " ", 1)
		fields := strings.Fields(preparedString)
		variant, err := strconv.Atoi(fields[1])
		if err != nil {
			log.Fatalf("non-integral arm on line '%s': %s", line, err.Error())
		}
		c.selects[variant-1]++
	}
}

func (c *countSelects) collect(line string) {
	if strings.Index(line, c.prefix) >= 0 {
		fields := strings.Fields(line)
		variant, err := strconv.Atoi(fields[1])
		if err != nil {
			log.Fatalf("non-integral arm on line '%s': %s", line, err.Error())
		}
		selects, err := strconv.ParseFloat(fields[2], 32)
		if err != nil {
			log.Fatalf("non-float selects on line '%s': %s", line, err.Error())
		}
		c.selects[variant] = selects
	}
}

func (c *countSelects) result() (map[int]float64, bool) {
	if len(c.selects) > 0 {
		return c.selects, true
	}
	return map[int]float64{}, false
}

// structure with functions to sum rewards from log lines
type sumRewards struct {
	prefix         string
	experimentName string
	rewards        map[int]float64
}

<<<<<<< HEAD
func newSumRewards(name string) Stats {
=======
func NewSumRewards(e *Experiment) Stats {
>>>>>>> 7d68eb90
	return &sumRewards{
		prefix:         "BanditReward",
		experimentName: name,
		rewards:        make(map[int]float64),
	}
}

func (s *sumRewards) getPrefix() string {
	return s.prefix
}

// sumRewards mapper emmits a key, value for each Reward line in log file
func (s *sumRewards) mapLine(line string) (string, string, bool) {
	reward := banditReward + " " + s.experimentName
	rewardLen := 4
	if strings.Index(line, reward) >= 0 {
		fields := strings.Fields(line)
		if len(fields) != rewardLen {
			log.Fatalf("line does not have %d fields: '%s'", rewardLen, line)
		}

		splittedString := strings.Split(fields[2],":")
		variant, err := strconv.ParseInt(splittedString[1], 10, 0)
		if err != nil {
			log.Fatalf("invalid variant on line '%s': %s", line, err.Error())
		}

		return fmt.Sprintf("%s_%d", s.prefix, variant), fields[3], true
	}
	return "", "", false
}

// sumRewards reducer sums up the incomming rewards
func (s *sumRewards) reduceLine(line string) {
	if strings.Index(line, s.prefix) >= 0 {
		preparedString := strings.Replace(line, "_", " ", 1)
		fields := strings.Fields(preparedString)
		variant, err := strconv.Atoi(fields[1])
		if err != nil {
			log.Fatalf("non-integral arm on line '%s': %s", line, err.Error())
		}

		reward, err := strconv.ParseFloat(fields[2], 32)
		if err != nil {
			log.Fatalf("non-float reward on line '%s': %s", line, err.Error())
		}

		s.rewards[variant-1] += reward
	}
}

func (s *sumRewards) result() (map[int]float64, bool) {
	if len(s.rewards) > 0 {
		return s.rewards, true
	}
	return map[int]float64{}, false
}

func (s *sumRewards) collect(line string) {
	if strings.Index(line, s.prefix) >= 0 {
		fields := strings.Fields(line)
		variant, err := strconv.Atoi(fields[1])
		if err != nil {
			log.Fatalf("non-integral arm on line '%s': %s", line, err.Error())
		}
		reward, err := strconv.ParseFloat(fields[2], 32)
		if err != nil {
			log.Fatalf("non-float reward on line '%s': %s", line, err.Error())
		}
		s.rewards[variant] = reward
	}
}<|MERGE_RESOLUTION|>--- conflicted
+++ resolved
@@ -17,16 +17,12 @@
 }
 
 type countSelects struct {
-	selects    map[int]float64
-	prefix     string
+	selects        map[int]float64
+	prefix         string
 	experimentName string
 }
 
-<<<<<<< HEAD
-func newCountSelects(name string) Stats {
-=======
-func NewCountSelects(e *Experiment) Stats {
->>>>>>> 7d68eb90
+func NewCountSelects(name string) Stats {
 	return &countSelects{
 		prefix:         "BanditSelection",
 		experimentName: name,
@@ -48,7 +44,7 @@
 			log.Fatalf("line does not have %d fields: '%s'", selectionLen, line)
 		}
 
-		splittedString := strings.Split(fields[2],":")
+		splittedString := strings.Split(fields[2], ":")
 		variant, err := strconv.ParseInt(splittedString[1], 10, 0)
 		if err != nil {
 			log.Fatalf("invalid variant in line '%s': %s", line, err.Error())
@@ -101,11 +97,7 @@
 	rewards        map[int]float64
 }
 
-<<<<<<< HEAD
-func newSumRewards(name string) Stats {
-=======
-func NewSumRewards(e *Experiment) Stats {
->>>>>>> 7d68eb90
+func NewSumRewards(name string) Stats {
 	return &sumRewards{
 		prefix:         "BanditReward",
 		experimentName: name,
@@ -127,7 +119,7 @@
 			log.Fatalf("line does not have %d fields: '%s'", rewardLen, line)
 		}
 
-		splittedString := strings.Split(fields[2],":")
+		splittedString := strings.Split(fields[2], ":")
 		variant, err := strconv.ParseInt(splittedString[1], 10, 0)
 		if err != nil {
 			log.Fatalf("invalid variant on line '%s': %s", line, err.Error())
